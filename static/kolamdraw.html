<!DOCTYPE html>
<html lang="en">
<head>
  <meta charset="UTF-8" />
  <meta name="viewport" content="width=device-width, initial-scale=1.0" />
  <title>KolamDraw | KolamVerse</title>
  <link rel="icon" type="image/x-icon" href="/assets/favicon.ico" />
  <style>
      body {
        margin: 0;
        font-family: 'Segoe UI', Tahoma, Geneva, Verdana, sans-serif;
        height: 100vh;
        background: #0d1117;
        color: #c9d1d9;
      }

      .trace-bar {
        display: flex;
        align-items: center;
        gap: 18px;
        background: #22262c;
        padding: 12px 48px;
        border-bottom: 1.5px solid #232a33;
      }

      .trace-bar .brand {
        display: flex;
        justify-content: center;
        align-items: center;
        gap: 4px;
      }

      .trace-bar .brand h1 a {
        text-decoration: none;
        color: #e0e6ed;
      }

      .trace-bar .brand svg {
        height: 42px;
        width: 42px;
      }

      .trace-bar .section-title {
        color: #78f5c6;
        font-weight: 600;
        font-size: 1.1rem;
      }

      .container {
        display: flex;
        min-height: calc(100vh - 94px);
      }

      .left-pane {
        width: 35%;
        background: #161b22;
        padding: 30px;
        display: flex;
        flex-direction: column;
        justify-content: center;
        align-items: stretch;
        box-shadow: 2px 0 6px rgba(0, 0, 0, 0.4);
        border-right: 1px solid #30363d;
      }

      .left-pane h2 {
        margin-bottom: 20px;
        color: #f0f6fc;
        text-align: center;
      }

      textarea {
        resize: none;
        padding: 12px;
        font-size: 1rem;
        border: 1px solid #30363d;
        border-radius: 8px;
        margin-bottom: 20px;
        min-height: 120px;
        background: #0d1117;
        color: #c9d1d9;
      }

      textarea:focus {
        outline: none;
        border-color: #58a6ff;
        box-shadow: 0 0 0 2px rgba(88, 166, 255, 0.3);
      }

      textarea::placeholder {
        color: #8b949e;
      }

      button {
        padding: 12px;
        background: #238636;
        color: #f0f6fc;
        border: none;
        border-radius: 8px;
        font-size: 1rem;
        cursor: pointer;
        transition: background 0.3s ease;
      }

      button:hover {
        background: #2ea043;
      }

      button:disabled {
        background: #484f58;
        cursor: not-allowed;
      }

      .right-pane {
        flex: 1;
        display: flex;
        justify-content: center;
        align-items: center;
        background: #0d1117;
      }

      .right-pane img {
        max-width: 90%;
        max-height: 90%;
        border-radius: 12px;
        border: 2px solid #30363d;
        background: #000000;
      }

      .loader {
        display: none;
        color: #8b949e;
        font-style: italic;
        margin-top: 10px;
      }

      hr {
        width: 100%;
        border-top: 1px solid #30363d;
        margin: 20px 0;
        border-bottom: none;
        border-left: none;
        border-right: none;
      }

      /* Medium screens and below */
      @media (max-width: 1000px) {
        .container {
          flex-direction: column;
          min-height: unset;
        }
        .left-pane,
        .right-pane {
          width: 100% !important;
          max-width: none !important;
          border-right: none;
          border-bottom: 1px solid #30363d;
        }
        .left-pane {
          padding: 20px 15px;
        }
        .right-pane {
<<<<<<< HEAD
            flex: 1;
            display: flex;
            flex-direction: column;
            justify-content: center;
            align-items: center;
            background: #0d1117;
            padding: 20px;
        }

        .canvas-container {
            position: relative;
            margin-bottom: 20px;
        }

        #kolamCanvas {
            border: 2px solid #30363d;
            border-radius: 12px;
            background: #000000;
            max-width: 90%;
            max-height: 70vh;
        }

        .animation-controls {
            display: none;
            flex-wrap: wrap;
            gap: 10px;
            justify-content: center;
            align-items: center;
            margin-top: 15px;
        }

        .control-button {
            padding: 8px 16px;
            background: #21262d;
            color: #c9d1d9;
            border: 1px solid #30363d;
            border-radius: 6px;
            font-size: 0.9rem;
            cursor: pointer;
            transition: background 0.2s ease;
        }

        .control-button:hover {
            background: #30363d;
        }

        .control-button:disabled {
            background: #161b22;
            color: #6e7681;
            cursor: not-allowed;
        }

        .speed-control {
            display: flex;
            align-items: center;
            gap: 8px;
            color: #8b949e;
            font-size: 0.9rem;
        }

        .speed-slider {
            width: 100px;
            height: 4px;
            background: #30363d;
            border-radius: 2px;
            outline: none;
            cursor: pointer;
        }

        .progress-info {
            color: #8b949e;
            font-size: 0.9rem;
=======
          padding: 15px;
        }
        .right-pane img {
          max-width: 100%;
          height: auto;
>>>>>>> a4579dfb
        }
      }

      #narrationPanel { margin-top:28px; display:none; }
      #narrationPanel h3 { margin:0 0 12px; font-size:18px; color:#58a6ff; }
      #seedNarration { 
          padding:14px 16px; background:#161b22; border:1px solid #30363d; border-radius:10px; 
          font-size:14px; line-height:1.55; color:#c9d1d9; white-space:pre-wrap; box-shadow:0 2px 4px rgba(0,0,0,0.25);
          max-height:300px; overflow:auto;
      }
      .loading { background:#1c2128; border-color:#30363d !important; color:#8b949e; }
  .divider { width:100%; border-top:1px solid #30363d; margin:20px 0; border-bottom:none; border-left:none; border-right:none; }
  .hidden { display:none; }
  .placeholder { color:#8b949e; font-style:italic; text-align:center; }
      /* Small screens */
      @media (max-width: 600px) {
        body { font-size: 0.9rem; }
        textarea { font-size: 0.95rem; }
        button { font-size: 0.95rem; padding: 10px; }
        .trace-bar { padding: 8px 20px; }
        .trace-bar .brand svg { height: 32px; width: 32px; }
        .trace-bar .section-title { font-size: 1rem; }
      }
  </style>
</head>
<body>
    <div class="trace-bar">
      <div class="brand">
        <svg class="kolam-svg" fill="none" viewBox="0 0 70 70">
          <circle cx="35" cy="35" r="32" stroke="#c00" stroke-width="2" />
          <ellipse cx="35" cy="35" rx="22" ry="22" stroke="#ffffff" stroke-width="2" />
          <path stroke="#c00" stroke-width="1.8" d="M12 35 Q35 10 58 35 Q35 60 12 35 Z" />
          <circle cx="35" cy="17" r="2" fill="#ffffff" />
          <circle cx="35" cy="53" r="2" fill="#ffffff" />
          <circle cx="17" cy="35" r="2" fill="#ffffff" />
          <circle cx="53" cy="35" r="2" fill="#ffffff" />
        </svg>
        <h1><a href="/">KolamVerse</a></h1>
      </div>
      <span class="section-title">KolamDraw</span>
    </div>
    <div class="container">
      <div class="left-pane">
        <h2>KolamDraw</h2>
        <textarea id="prompt" placeholder="Enter L-system seed (e.g. FBFBFBFB)..."></textarea>

        <button onclick="generateKolam()">Generate</button>
<<<<<<< HEAD
         <hr>
      
        <textarea id="prompt-input" placeholder="Enter your prompt (e.g. Make it more round, a flower with 6 petals, an intricate weaving pattern)"></textarea>
        <button id="prompt-button" onclick="generateFromPrompt()">Generate from Prompt</button>
=======
  <hr class="divider" />
        <textarea id="prompt-input" placeholder="Describe the pattern you want (e.g. A flower with 6 petals, weaving symmetry, more rounded)"></textarea>
        <button id="prompt-button" onclick="generateFromPrompt()">Generate Seed From Prompt</button>
>>>>>>> a4579dfb
        <div id="loader" class="loader">Generating seed...</div>
        <div id="narrationPanel">
          <h3>Pattern Narration</h3>
          <div id="seedNarration"></div>
        </div>
      </div>
      <div class="right-pane">
  <img id="kolamImage" class="hidden" src="" alt="Generated Kolam will appear here" />
  <div id="placeholderText" class="placeholder">Enter a seed or prompt to begin.</div>
      </div>
    </div>
<<<<<<< HEAD
    <div class="right-pane">
        <div class="canvas-container">
            <canvas id="kolamCanvas" width="800" height="600">Generated Kolam will appear here</canvas>
        </div>
        <div class="animation-controls" id="animationControls">
            <button class="control-button" id="playPauseBtn" onclick="togglePlayPause()">⏸️ Pause</button>
            <button class="control-button" id="restartBtn" onclick="restartAnimation()">🔄 Restart</button>
            <button class="control-button" id="stepBtn" onclick="stepForward()">⏭️ Step</button>
            <div class="speed-control">
                <span>Speed:</span>
                <input type="range" class="speed-slider" id="speedSlider" min="1" max="10" value="5" onchange="changeSpeed()">
            </div>
            <div class="progress-info" id="progressInfo">Step 0 / 0</div>
        </div>
    </div>

    <script>
        // Animation state
        let drawingSteps = [];
        let currentStep = 0;
        let animationId = null;
        let isPlaying = false;
        let animationSpeed = 50; // milliseconds between steps
        
        async function generateKolam() {
            const seed = document.getElementById("prompt").value.trim();
            if (!seed) {
                alert("Please enter a seed first.");
                return;
            }

            // Clear previous animation
            stopAnimation();
            clearCanvas();
            
            try {
                // Get drawing steps from backend
                const response = await fetch(`/drawkolam_steps?seed=${encodeURIComponent(seed)}&depth=2`);
                if (!response.ok) {
                    throw new Error('Failed to generate kolam steps');
                }
                
                const data = await response.json();
                drawingSteps = data.steps;
                currentStep = 0;
                
                // Show animation controls
                document.getElementById('animationControls').style.display = 'flex';
                updateProgressInfo();
                
                // Start animation automatically
                startAnimation();
                
            } catch (error) {
                console.error('Error:', error);
                alert('Failed to generate kolam animation');
            }
        }

        async function generateFromPrompt() {
            const prompt = document.getElementById("prompt-input").value.trim();
            if (!prompt) {
                alert("Please enter a prompt first.");
                return;
            }
            
            const loader = document.getElementById("loader");
            const promptInput = document.getElementById("prompt");
            const promptButton = document.getElementById("prompt-button");

            // Show loader and disable button
            loader.style.display = "block";
            promptButton.disabled = true;

            try {
                const response = await fetch('/generate_seed_from_prompt', {
                    method: 'POST',
                    headers: {
                        'Content-Type': 'application/json',
                    },
                    body: JSON.stringify({ prompt: prompt }),
                });

                if (!response.ok) {
                    const errorData = await response.json();
                    throw new Error(errorData.error || 'Failed to generate seed.');
                }

                console.log('Response received from server');

                const data = await response.json();
                
                // Update the seed input with the AI's response
                promptInput.value = data.seed;

                // Automatically generate the Kolam animation with the new seed
                generateKolam();

            } catch (error) {
                console.error('Error:', error);
                alert(`An error occurred: ${error.message}`);
            } finally {
                // Hide loader and re-enable button
                loader.style.display = "none";
                promptButton.disabled = false;
            }
        }
        
        function clearCanvas() {
            const canvas = document.getElementById('kolamCanvas');
            const ctx = canvas.getContext('2d');
            ctx.fillStyle = '#000000';
            ctx.fillRect(0, 0, canvas.width, canvas.height);
        }
        
        function drawStep(step) {
            const canvas = document.getElementById('kolamCanvas');
            const ctx = canvas.getContext('2d');
            
            if (step.type === 'line') {
                ctx.strokeStyle = step.color;
                ctx.lineWidth = step.width;
                ctx.lineCap = 'round';
                ctx.lineJoin = 'round';
                
                ctx.beginPath();
                ctx.moveTo(step.start.x, step.start.y);
                ctx.lineTo(step.end.x, step.end.y);
                ctx.stroke();
            } else if (step.type === 'dot') {
                ctx.fillStyle = step.color;
                ctx.beginPath();
                ctx.arc(step.x, step.y, step.radius, 0, 2 * Math.PI);
                ctx.fill();
            }
        }
        
        function startAnimation() {
            if (isPlaying || currentStep >= drawingSteps.length) return;
            
            isPlaying = true;
            document.getElementById('playPauseBtn').textContent = '⏸️ Pause';
            
            function animate() {
                if (!isPlaying || currentStep >= drawingSteps.length) {
                    isPlaying = false;
                    document.getElementById('playPauseBtn').textContent = '▶️ Play';
                    return;
                }
                
                drawStep(drawingSteps[currentStep]);
                currentStep++;
                updateProgressInfo();
                
                animationId = setTimeout(animate, animationSpeed);
            }
            
            animate();
        }
        
        function stopAnimation() {
            isPlaying = false;
            if (animationId) {
                clearTimeout(animationId);
                animationId = null;
            }
            document.getElementById('playPauseBtn').textContent = '▶️ Play';
        }
        
        function togglePlayPause() {
            if (isPlaying) {
                stopAnimation();
            } else {
                startAnimation();
            }
        }
        
        function restartAnimation() {
            stopAnimation();
            currentStep = 0;
            clearCanvas();
            updateProgressInfo();
        }
        
        function stepForward() {
            if (currentStep < drawingSteps.length) {
                drawStep(drawingSteps[currentStep]);
                currentStep++;
                updateProgressInfo();
            }
        }
        
        function changeSpeed() {
            const slider = document.getElementById('speedSlider');
            // Convert slider value (1-10) to animation delay (100ms - 10ms)
            animationSpeed = 110 - (slider.value * 10);
        }
        
        function updateProgressInfo() {
            const progressInfo = document.getElementById('progressInfo');
            progressInfo.textContent = `Step ${currentStep} / ${drawingSteps.length}`;
        }
    </script>
</body>
=======
>>>>>>> a4579dfb

    <script src="/assets/kolamdraw.js"></script>
  </body>
</html><|MERGE_RESOLUTION|>--- conflicted
+++ resolved
@@ -160,7 +160,7 @@
           padding: 20px 15px;
         }
         .right-pane {
-<<<<<<< HEAD
+
             flex: 1;
             display: flex;
             flex-direction: column;
@@ -233,13 +233,7 @@
         .progress-info {
             color: #8b949e;
             font-size: 0.9rem;
-=======
-          padding: 15px;
-        }
-        .right-pane img {
-          max-width: 100%;
-          height: auto;
->>>>>>> a4579dfb
+
         }
       }
 
@@ -287,16 +281,12 @@
         <textarea id="prompt" placeholder="Enter L-system seed (e.g. FBFBFBFB)..."></textarea>
 
         <button onclick="generateKolam()">Generate</button>
-<<<<<<< HEAD
-         <hr>
+
+         <hr class="divider" />
       
         <textarea id="prompt-input" placeholder="Enter your prompt (e.g. Make it more round, a flower with 6 petals, an intricate weaving pattern)"></textarea>
         <button id="prompt-button" onclick="generateFromPrompt()">Generate from Prompt</button>
-=======
-  <hr class="divider" />
-        <textarea id="prompt-input" placeholder="Describe the pattern you want (e.g. A flower with 6 petals, weaving symmetry, more rounded)"></textarea>
-        <button id="prompt-button" onclick="generateFromPrompt()">Generate Seed From Prompt</button>
->>>>>>> a4579dfb
+
         <div id="loader" class="loader">Generating seed...</div>
         <div id="narrationPanel">
           <h3>Pattern Narration</h3>
@@ -308,7 +298,7 @@
   <div id="placeholderText" class="placeholder">Enter a seed or prompt to begin.</div>
       </div>
     </div>
-<<<<<<< HEAD
+
     <div class="right-pane">
         <div class="canvas-container">
             <canvas id="kolamCanvas" width="800" height="600">Generated Kolam will appear here</canvas>
@@ -513,8 +503,7 @@
         }
     </script>
 </body>
-=======
->>>>>>> a4579dfb
+
 
     <script src="/assets/kolamdraw.js"></script>
   </body>

--- conflicted
+++ resolved
@@ -1,5 +1,6 @@
 <!DOCTYPE html>
 <html lang="en">
+
 <head>
     <meta charset="UTF-8" />
     <meta name="viewport" content="width=device-width, initial-scale=1.0" />
@@ -9,25 +10,143 @@
     <link rel="stylesheet" href="/assets/kolamtrace.css">
     <style>
         /* Extension styles for narration panel matching existing palette */
-        #descriptionSection { display:none; max-width:1200px; margin:40px auto; background:#23262e; border:1px solid #2d333b; border-radius:28px; padding:28px 34px 34px; box-shadow:0 2px 34px rgba(12,18,22,0.4); }
-        #descriptionSection.show { display:block; animation:fadeIn .25s ease-in; }
-        @keyframes fadeIn { from {opacity:0; transform:translateY(6px);} to {opacity:1; transform:translateY(0);} }
-        #kolamDescription { margin:0; padding:18px 20px; background:#191e24; border:1px solid #2a3036; border-radius:14px; font-size:14px; line-height:1.55; max-height:320px; overflow:auto; white-space:pre-wrap; color:#d5dde4; box-shadow:inset 0 0 0 1px #1f2429; }
-        .desc-header { display:flex; flex-wrap:wrap; gap:26px; align-items:flex-start; }
-        .desc-header h2 { margin:0 0 6px; font-size:22px; font-weight:600; letter-spacing:.5px; color:#78f5c6; }
-        .narration-mode { background:#191e24; border:1px solid #30363d; padding:12px 16px 10px; border-radius:14px; }
-        .narration-mode fieldset { border:none; margin:0; padding:0; }
-        .narration-mode legend { font-size:12px; letter-spacing:1px; color:#9fb4c3; margin-bottom:6px; }
-        .narration-mode label { display:block; font-size:12.5px; margin:4px 0; color:#c9d1d9; }
-        .narration-mode input { margin-right:6px; }
-        .source-tag { display:inline-block; background:#30363d; color:#9fb4c3; font-size:11px; letter-spacing:.8px; padding:5px 10px; border-radius:20px; }
-        .loading-description { background:#1c2128; border:1px solid #30363d; padding:14px 18px; border-radius:12px; font-style:italic; color:#8b949e; }
-        @media (max-width:1000px){ #descriptionSection { margin:28px 18px; border-radius:20px; padding:22px 24px 26px; } }
-            .hidden { display:none; }
-            .flex-grow { flex:1; }
-            .visually-hidden { position:absolute; width:1px; height:1px; padding:0; margin:-1px; overflow:hidden; clip:rect(0 0 0 0); border:0; }
+        #descriptionSection {
+            display: none;
+            max-width: 1200px;
+            margin: 40px auto;
+            background: #23262e;
+            border: 1px solid #2d333b;
+            border-radius: 28px;
+            padding: 28px 34px 34px;
+            box-shadow: 0 2px 34px rgba(12, 18, 22, 0.4);
+        }
+
+        #descriptionSection.show {
+            display: block;
+            animation: fadeIn .25s ease-in;
+        }
+
+        @keyframes fadeIn {
+            from {
+                opacity: 0;
+                transform: translateY(6px);
+            }
+
+            to {
+                opacity: 1;
+                transform: translateY(0);
+            }
+        }
+
+        #kolamDescription {
+            margin: 0;
+            padding: 18px 20px;
+            background: #191e24;
+            border: 1px solid #2a3036;
+            border-radius: 14px;
+            font-size: 14px;
+            line-height: 1.55;
+            max-height: 320px;
+            overflow: auto;
+            white-space: pre-wrap;
+            color: #d5dde4;
+            box-shadow: inset 0 0 0 1px #1f2429;
+        }
+
+        .desc-header {
+            display: flex;
+            flex-wrap: wrap;
+            gap: 26px;
+            align-items: flex-start;
+        }
+
+        .desc-header h2 {
+            margin: 0 0 6px;
+            font-size: 22px;
+            font-weight: 600;
+            letter-spacing: .5px;
+            color: #78f5c6;
+        }
+
+        .narration-mode {
+            background: #191e24;
+            border: 1px solid #30363d;
+            padding: 12px 16px 10px;
+            border-radius: 14px;
+        }
+
+        .narration-mode fieldset {
+            border: none;
+            margin: 0;
+            padding: 0;
+        }
+
+        .narration-mode legend {
+            font-size: 12px;
+            letter-spacing: 1px;
+            color: #9fb4c3;
+            margin-bottom: 6px;
+        }
+
+        .narration-mode label {
+            display: block;
+            font-size: 12.5px;
+            margin: 4px 0;
+            color: #c9d1d9;
+        }
+
+        .narration-mode input {
+            margin-right: 6px;
+        }
+
+        .source-tag {
+            display: inline-block;
+            background: #30363d;
+            color: #9fb4c3;
+            font-size: 11px;
+            letter-spacing: .8px;
+            padding: 5px 10px;
+            border-radius: 20px;
+        }
+
+        .loading-description {
+            background: #1c2128;
+            border: 1px solid #30363d;
+            padding: 14px 18px;
+            border-radius: 12px;
+            font-style: italic;
+            color: #8b949e;
+        }
+
+        @media (max-width:1000px) {
+            #descriptionSection {
+                margin: 28px 18px;
+                border-radius: 20px;
+                padding: 22px 24px 26px;
+            }
+        }
+
+        .hidden {
+            display: none;
+        }
+
+        .flex-grow {
+            flex: 1;
+        }
+
+        .visually-hidden {
+            position: absolute;
+            width: 1px;
+            height: 1px;
+            padding: 0;
+            margin: -1px;
+            overflow: hidden;
+            clip: rect(0 0 0 0);
+            border: 0;
+        }
     </style>
 </head>
+
 <body>
     <div class="trace-bar">
         <div class="brand">
@@ -49,7 +168,7 @@
         <div class="upload-side">
             <h2>1. Upload Kolam Image</h2>
             <div class="img-slot" id="preview-box">
-            <img id="preview-img" class="hidden" src="" alt="Your image preview" />
+                <img id="preview-img" class="hidden" src="" alt="Your image preview" />
                 <span class="slot-placeholder" id="preview-placeholder">No image uploaded</span>
             </div>
             <label class="upload-label" for="kolam-upload">Choose Image
@@ -60,147 +179,22 @@
         <div class="anim-panel">
             <h2>2. Kolam Animation</h2>
             <div class="anim-area" id="anim-area">
-<<<<<<< HEAD
                 <div class="anim-placeholder" id="anim-placeholder">
                     Upload a Kolam image and press <b>Animate</b> to view the tracing animation!
                 </div>
                 <canvas id="animationCanvas" width="410" height="370"></canvas>
-=======
-                <div class="anim-placeholder" id="anim-placeholder">Upload a Kolam image and press <b>Animate</b> to view the tracing animation!</div>
-                <canvas id="animationCanvas" width="410" height="340"></canvas>
->>>>>>> 8ce09558
             </div>
             <div class="actions">
                 <button id="animate-btn" disabled>Animate</button>
                 <button id="back20" disabled>&laquo; 20 Frames</button>
-            <label for="frameSlider" class="visually-hidden">Frame position</label>
-            <input type="range" id="frameSlider" min="0" max="0" value="0" class="flex-grow" title="Frame position" />
+                <label for="frameSlider" class="visually-hidden">Frame position</label>
+                <input type="range" id="frameSlider" min="0" max="0" value="0" class="flex-grow"
+                    title="Frame position" />
                 <button id="forward20" disabled>20 Frames &raquo;</button>
             </div>
         </div>
     </div>
 
-<<<<<<< HEAD
-    <script>
-        class KolamAnimator {
-            constructor({ fileInputId, previewImgId, placeholderId, animateBtnId, canvasId, backBtnId, forwardBtnId, sliderId }) {
-                this.fileInput = document.getElementById(fileInputId);
-                this.previewImg = document.getElementById(previewImgId);
-                this.placeholder = document.getElementById(placeholderId);
-                this.animateBtn = document.getElementById(animateBtnId);
-                this.canvas = document.getElementById(canvasId);
-                this.ctx = this.canvas.getContext("2d");
-                this.backBtn = document.getElementById(backBtnId);
-                this.forwardBtn = document.getElementById(forwardBtnId);
-                this.slider = document.getElementById(sliderId);
-
-                this.frames = [];
-                this.currentFrame = 0;
-                this.liveInterval = null;
-                this.navImg = new Image();
-                this.FRAMESKIP = 20;
-                this.csvFile = null;
-
-                this._bindEvents();
-            }
-
-            _bindEvents() {
-                this.fileInput.addEventListener("change", () => this._previewSelected());
-                this.animateBtn.addEventListener("click", () => this._handleUpload());
-                this.backBtn.addEventListener("click", () => this._updateFrame(this.currentFrame - this.FRAMESKIP));
-                this.forwardBtn.addEventListener("click", () => this._updateFrame(this.currentFrame + this.FRAMESKIP));
-                this.slider.addEventListener("input", () => this._updateFrame(parseInt(this.slider.value)));
-            }
-
-            _previewSelected() {
-                const file = this.fileInput.files[0];
-                if (file) {
-                    this.previewImg.src = URL.createObjectURL(file);
-                    this.previewImg.style.display = "block";
-                    this.placeholder.style.display = "none";
-                    this.animateBtn.disabled = false;
-                }
-            }
-
-            async _handleUpload() {
-                const file = this.fileInput.files[0];
-                if (!file) return alert("Select a file.");
-                this._resetState();
-                this.previewImg.src = URL.createObjectURL(file);
-
-                try {
-                    const formData = new FormData();
-                    formData.append("file", file);
-                    const res = await fetch("/upload_kolam", { method: "POST", body: formData });
-                    const data = await res.json();
-                    if (data.error) return alert("Error: " + data.error);
-
-                    this.csvFile = data.csv_file;
-                    this._startLiveMJPEG(this.csvFile);
-                    this._pollSnapshots();
-                } catch (err) {
-                    console.error("Upload failed:", err);
-                }
-            }
-
-            _resetState() {
-                this.frames = [];
-                this.currentFrame = 0;
-                this.backBtn.disabled = true;
-                this.forwardBtn.disabled = true;
-                this.animateBtn.disabled = true;
-                this.slider.value = 0;
-                this.slider.max = 0;
-                if (this.liveInterval) clearInterval(this.liveInterval);
-                this.ctx.clearRect(0, 0, this.canvas.width, this.canvas.height);
-            }
-
-            _startLiveMJPEG(csvFile) {
-                if (this.liveInterval) clearInterval(this.liveInterval);
-                document.getElementById("anim-placeholder").style.display = 'none'
-                const streamImg = new Image();
-                streamImg.src = `/animate_kolam?csv_file=${encodeURIComponent(csvFile)}`;
-                streamImg.crossOrigin = "anonymous";
-
-                this.liveInterval = setInterval(() => {
-                    try { this.ctx.drawImage(streamImg, 0, 0, this.canvas.width, this.canvas.height); }
-                    catch (e) { }
-                }, 30);
-            }
-
-            async _pollSnapshots() {
-                try {
-                    const snapRes = await fetch(`/kolam_snapshots`);
-                    if (!snapRes.ok) { setTimeout(() => this._pollSnapshots(), 4000); return; }
-
-                    const snapData = await snapRes.json();
-                    this.frames = snapData.frames;
-                    this.currentFrame = this.frames.length - 1;
-
-                    clearInterval(this.liveInterval);
-                    this._updateFrame(this.currentFrame);
-
-                    // Enable controls
-                    this.slider.max = this.frames.length - 1;
-                    this.slider.value = this.currentFrame;
-                } catch (err) {
-                    setTimeout(() => this._pollSnapshots(), 4000);
-                }
-            }
-
-            _updateFrame(idx) {
-                if (this.frames.length === 0) return;
-                this.currentFrame = Math.max(0, Math.min(idx, this.frames.length - 1));
-                this.navImg.onload = () => this.ctx.drawImage(this.navImg, 0, 0, this.canvas.width, this.canvas.height);
-                this.navImg.src = "data:image/jpeg;base64," + this.frames[this.currentFrame];
-
-                // Update slider and buttons
-                this.slider.value = this.currentFrame;
-                this.backBtn.disabled = this.currentFrame === 0;
-                this.forwardBtn.disabled = this.currentFrame >= this.frames.length - 1;
-            }
-        }
-=======
     <section id="descriptionSection" aria-live="polite" aria-label="Kolam Description Panel">
         <div class="desc-header">
             <h2>Kolam Description</h2>
@@ -216,8 +210,8 @@
         </div>
         <pre id="kolamDescription"></pre>
     </section>
->>>>>>> 8ce09558
 
     <script src="/assets/kolamtrace.js"></script>
 </body>
+
 </html>
--- conflicted
+++ resolved
@@ -192,18 +192,25 @@
                     title="Frame position" />
                 <button id="forward20" disabled>20 Frames &raquo;</button>
                 <button id="show-curve" disabled>Show Mathematical Curve</button>
-                <label style="color:#78f5c6;">Samples <input type="number" id="curve-samples" value="1200" min="100" max="20000" style="width:90px; margin-left:6px;"></label>
-                <label style="color:#78f5c6;">Smooth <input type="number" id="curve-smooth" value="0" min="0" max="1000" step="1" style="width:70px; margin-left:6px;"></label>
+                <label style="color:#78f5c6;">Samples <input type="number" id="curve-samples" value="1200" min="100"
+                        max="20000" style="width:90px; margin-left:6px;"></label>
+                <label style="color:#78f5c6;">Smooth <input type="number" id="curve-smooth" value="0" min="0" max="1000"
+                        step="1" style="width:70px; margin-left:6px;"></label>
             </div>
             <div id="curve-panel" style="margin-top:18px; display:none; width:100%;">
                 <div style="display:flex; gap:18px; align-items:flex-start; flex-wrap:wrap;">
-                    <img id="curvePreview" src="" alt="Spline curve" style="max-width:410px; min-height:120px; background:#23262e; border-radius:12px; border:2px solid #30363d;" />
+                    <img id="curvePreview" src="" alt="Spline curve"
+                        style="max-width:410px; min-height:120px; background:#23262e; border-radius:12px; border:2px solid #30363d;" />
                     <div style="flex:1; min-width:280px; color:#c9d1d9;">
                         <h3 style="margin-top:0; color:#78f5c6;">Mathematical Curve (B‑spline)</h3>
-                        <p style="margin:4px 0 6px 0; font-style:italic; color:#9ec6ae;">Derived from the traced CSV points by fitting a cubic B‑spline x(t), y(t). Download JSON to view knots and coefficients for verification (e.g., Desmos).</p>
-                        <p style="margin:6px 0 10px 0;">Parametric form per interval [t<sub>i</sub>, t<sub>i+1</sub>]:<br>
-                        x(t) = a<sub>xi</sub> + b<sub>xi</sub>τ + c<sub>xi</sub>τ² + d<sub>xi</sub>τ³;<br>
-                        y(t) = a<sub>yi</sub> + b<sub>yi</sub>τ + c<sub>yi</sub>τ² + d<sub>yi</sub>τ³ (τ = t − t<sub>i</sub>)</p>
+                        <p style="margin:4px 0 6px 0; font-style:italic; color:#9ec6ae;">Derived from the traced CSV
+                            points by fitting a cubic B‑spline x(t), y(t). Download JSON to view knots and coefficients
+                            for verification (e.g., Desmos).</p>
+                        <p style="margin:6px 0 10px 0;">Parametric form per interval [t<sub>i</sub>,
+                            t<sub>i+1</sub>]:<br>
+                            x(t) = a<sub>xi</sub> + b<sub>xi</sub>τ + c<sub>xi</sub>τ² + d<sub>xi</sub>τ³;<br>
+                            y(t) = a<sub>yi</sub> + b<sub>yi</sub>τ + c<sub>yi</sub>τ² + d<sub>yi</sub>τ³ (τ = t −
+                            t<sub>i</sub>)</p>
                         <div style="display:flex; gap:10px; flex-wrap:wrap; margin-bottom:8px;">
                             <a id="downloadPoints" class="link-button" href="#" download>Download Points (CSV)</a>
                             <a id="downloadJSON" class="link-button" href="#" download>Download Spline (JSON)</a>
@@ -211,19 +218,25 @@
                         <details>
                             <summary style="cursor:pointer; color:#78f5c6;">Open Desmos instructions</summary>
                             <ol>
-                                <li>Open <a href="https://www.desmos.com/calculator" target="_blank" rel="noreferrer">Desmos</a>.</li>
+                                <li>Open <a href="https://www.desmos.com/calculator" target="_blank"
+                                        rel="noreferrer">Desmos</a>.</li>
                                 <li>Click the + → Table → paste two columns from the CSV (x,y).</li>
-                                <li>Add a line: <code>y \\sim f(x)</code> or use parametric by plotting successive segments.</li>
+                                <li>Add a line: <code>y \\sim f(x)</code> or use parametric by plotting successive
+                                    segments.</li>
                                 <li>Style: thick white curve, dark green background (#2e5f3b).</li>
                             </ol>
                         </details>
                         <details>
-                            <summary style="cursor:pointer; color:#78f5c6;">Use exact formula in Desmos (B‑spline)</summary>
+                            <summary style="cursor:pointer; color:#78f5c6;">Use exact formula in Desmos (B‑spline)
+                            </summary>
                             <ol>
-                                <li>Click <b>Download Spline (JSON)</b> above. Copy arrays <code>T</code> (knots), <code>Cx</code>, <code>Cy</code>.</li>
+                                <li>Click <b>Download Spline (JSON)</b> above. Copy arrays <code>T</code> (knots),
+                                    <code>Cx</code>, <code>Cy</code>.
+                                </li>
                                 <li>In Desmos, add expressions (one per line):</li>
                             </ol>
-<pre style="white-space:pre-wrap; background:#0d1117; color:#c9d1d9; padding:10px; border-radius:8px; border:1px solid #30363d;">
+                            <pre
+                                style="white-space:pre-wrap; background:#0d1117; color:#c9d1d9; padding:10px; border-radius:8px; border:1px solid #30363d;">
 T = [ ...paste knots from JSON... ]
 Cx = [ ...paste cx from JSON... ]
 Cy = [ ...paste cy from JSON... ]
@@ -242,8 +255,6 @@
             </div>
         </div>
     </div>
-
-<<<<<<< HEAD
     <section id="descriptionSection" aria-live="polite" aria-label="Kolam Description Panel">
         <div class="desc-header">
             <h2>Kolam Description</h2>
@@ -261,179 +272,6 @@
     </section>
 
     <script src="/assets/kolamtrace.js"></script>
-=======
-    <script>
-        class KolamAnimator {
-            constructor({ fileInputId, previewImgId, placeholderId, animateBtnId, canvasId, backBtnId, forwardBtnId, sliderId, showCurveBtnId, curveImgId, curveSamplesId, curveSmoothId, curvePanelId, downloadPointsId, downloadJSONId }) {
-                this.fileInput = document.getElementById(fileInputId);
-                this.previewImg = document.getElementById(previewImgId);
-                this.placeholder = document.getElementById(placeholderId);
-                this.animateBtn = document.getElementById(animateBtnId);
-                this.canvas = document.getElementById(canvasId);
-                this.ctx = this.canvas.getContext("2d");
-                this.backBtn = document.getElementById(backBtnId);
-                this.forwardBtn = document.getElementById(forwardBtnId);
-                this.slider = document.getElementById(sliderId);
-                this.showCurveBtn = document.getElementById(showCurveBtnId);
-                this.curveImg = document.getElementById(curveImgId);
-                this.curveSamples = document.getElementById(curveSamplesId);
-                this.curveSmooth = document.getElementById(curveSmoothId);
-                this.curvePanel = document.getElementById(curvePanelId);
-                this.downloadPoints = document.getElementById(downloadPointsId);
-                this.downloadJSON = document.getElementById(downloadJSONId);
-
-                this.frames = [];
-                this.currentFrame = 0;
-                this.liveInterval = null;
-                this.navImg = new Image();
-                this.FRAMESKIP = 20;
-                this.csvFile = null;
-
-                this._bindEvents();
-            }
-
-            _bindEvents() {
-                this.fileInput.addEventListener("change", () => this._previewSelected());
-                this.animateBtn.addEventListener("click", () => this._handleUpload());
-                this.backBtn.addEventListener("click", () => this._updateFrame(this.currentFrame - this.FRAMESKIP));
-                this.forwardBtn.addEventListener("click", () => this._updateFrame(this.currentFrame + this.FRAMESKIP));
-                this.slider.addEventListener("input", () => this._updateFrame(parseInt(this.slider.value)));
-                this.showCurveBtn.addEventListener("click", () => this._showCurve());
-            }
-
-            _previewSelected() {
-                const file = this.fileInput.files[0];
-                if (file) {
-                    this.previewImg.src = URL.createObjectURL(file);
-                    this.previewImg.style.display = "block";
-                    this.placeholder.style.display = "none";
-                    this.animateBtn.disabled = false;
-                    this.showCurveBtn.disabled = true;
-                    this.curveImg.style.display = "none";
-                }
-            }
-
-            async _handleUpload() {
-                const file = this.fileInput.files[0];
-                if (!file) return alert("Select a file.");
-                this._resetState();
-                this.previewImg.src = URL.createObjectURL(file);
-
-                try {
-                    const formData = new FormData();
-                    formData.append("file", file);
-                    const res = await fetch("/upload_kolam", { method: "POST", body: formData });
-                    const data = await res.json();
-                    if (data.error) return alert("Error: " + data.error);
-
-                    this.csvFile = data.csv_file;
-                    this._startLiveMJPEG(this.csvFile);
-                    this._pollSnapshots();
-                    this.showCurveBtn.disabled = false;
-                } catch (err) {
-                    console.error("Upload failed:", err);
-                }
-            }
-
-            _resetState() {
-                this.frames = [];
-                this.currentFrame = 0;
-                this.backBtn.disabled = true;
-                this.forwardBtn.disabled = true;
-                this.animateBtn.disabled = true;
-                this.slider.value = 0;
-                this.slider.max = 0;
-                if (this.liveInterval) clearInterval(this.liveInterval);
-                this.ctx.clearRect(0, 0, this.canvas.width, this.canvas.height);
-                this.curvePanel.style.display = "none";
-            }
-
-            _startLiveMJPEG(csvFile) {
-                if (this.liveInterval) clearInterval(this.liveInterval);
-                document.getElementById("anim-placeholder").style.display = 'none'
-                const streamImg = new Image();
-                streamImg.src = `/animate_kolam?csv_file=${encodeURIComponent(csvFile)}`;
-                streamImg.crossOrigin = "anonymous";
-
-                this.liveInterval = setInterval(() => {
-                    try { this.ctx.drawImage(streamImg, 0, 0, this.canvas.width, this.canvas.height); }
-                    catch (e) { }
-                }, 30);
-            }
-
-            async _pollSnapshots() {
-                try {
-                    const snapRes = await fetch(`/kolam_snapshots`);
-                    if (!snapRes.ok) { setTimeout(() => this._pollSnapshots(), 4000); return; }
-
-                    const snapData = await snapRes.json();
-                    this.frames = snapData.frames;
-                    this.currentFrame = this.frames.length - 1;
-
-                    clearInterval(this.liveInterval);
-                    this._updateFrame(this.currentFrame);
-
-                    // Enable controls
-                    this.slider.max = this.frames.length - 1;
-                    this.slider.value = this.currentFrame;
-                } catch (err) {
-                    setTimeout(() => this._pollSnapshots(), 4000);
-                }
-            }
-
-            _updateFrame(idx) {
-                if (this.frames.length === 0) return;
-                this.currentFrame = Math.max(0, Math.min(idx, this.frames.length - 1));
-                this.navImg.onload = () => this.ctx.drawImage(this.navImg, 0, 0, this.canvas.width, this.canvas.height);
-                this.navImg.src = "data:image/jpeg;base64," + this.frames[this.currentFrame];
-
-                // Update slider and buttons
-                this.slider.value = this.currentFrame;
-                this.backBtn.disabled = this.currentFrame === 0;
-                this.forwardBtn.disabled = this.currentFrame >= this.frames.length - 1;
-            }
-
-            _showCurve() {
-                if (!this.csvFile) {
-                    alert("Upload and animate first");
-                    return;
-                }
-                const w = this.canvas.width;
-                const h = this.canvas.height;
-                const samples = Math.max(100, Math.min(20000, parseInt(this.curveSamples.value) || 1200));
-                const smooth = Math.max(0, Math.min(1000, parseFloat(this.curveSmooth.value) || 0));
-                // cache buster so the browser reloads new image
-                const ts = Date.now();
-                const url = `/spline_curve?csv_file=${encodeURIComponent(this.csvFile)}&width=${w}&height=${h}&samples=${samples}&smooth=${smooth}&thickness=4&ts=${ts}`;
-                this.curveImg.src = url;                        // large panel preview
-                this.curveImg.style.display = 'block';
-                this.curvePanel.style.display = "block";
-
-                // Set download links
-                this.downloadPoints.href = `/spline_points?csv_file=${encodeURIComponent(this.csvFile)}&samples=${samples}&smooth=${smooth}`;
-                this.downloadJSON.href = `/spline_json?csv_file=${encodeURIComponent(this.csvFile)}&smooth=${smooth}`;
-            }
-        }
-
-        new KolamAnimator({
-            fileInputId: "kolam-upload",
-            previewImgId: "preview-img",
-            placeholderId: "preview-placeholder",
-            animateBtnId: "animate-btn",
-            canvasId: "animationCanvas",
-            backBtnId: "back20",
-            forwardBtnId: "forward20",
-            sliderId: "frameSlider",
-            showCurveBtnId: "show-curve",
-            curveImgId: "curvePreview",
-            curveSamplesId: "curve-samples",
-            curveSmoothId: "curve-smooth",
-            curvePanelId: "curve-panel",
-            downloadPointsId: "downloadPoints",
-            downloadJSONId: "downloadJSON"
-        });
-    </script>
->>>>>>> 57cfdc2e
 </body>
 
 </html>
<!DOCTYPE html>
<html lang="en">
  <head>
    <meta charset="UTF-8" />
    <meta name="viewport" content="width=device-width, initial-scale=1.0" />
    <title>KolamTrace | KolamVerse</title>
    <link rel="icon" type="image/x-icon" href="/assets/favicon.ico" />
    <link href="https://fonts.googleapis.com/css2?family=Inter:wght@500;700&display=swap" rel="stylesheet" />
    <style>
      :root {
        --accent: #28a956;
        --accent-dark: #208a3d;
        --accent-fade: #111316;
        --bg: #181d22;
        --shadow: 0 2px 24px rgba(0, 0, 0, 0.28);
      }
      body {
        margin: 0;
        font-family: 'Inter', 'Segoe UI', sans-serif;
        background: #181b20;
        color: #e0e6ed;
        min-height: 100vh;
      }
      .trace-bar {
        display: flex;
        align-items: center;
        gap: 18px;
        background: #22262c;
        padding: 12px 48px;
        border-bottom: 1.5px solid #232a33;
      }
      .trace-bar .brand {
        display: flex;
        justify-content: center;
        align-items: center;
        gap: 4px;
      }
      .trace-bar .brand h1 a {
        text-decoration: none;
        color: #e0e6ed;
      }
      .trace-bar .brand svg {
        height: 42px;
        width: 42px;
      }
      .trace-bar .section-title {
        color: #78f5c6;
      }
      /* Main container */
      .main-flex {
        max-width: 1200px;
        background: #23262e;
        margin: 40px auto 0 auto;
        border-radius: 34px;
        box-shadow: 0 2px 40px rgba(20, 32, 44, 0.15);
        display: flex;
        min-height: 560px;
        overflow: hidden;
      }
      /* Upload area */
      .upload-side {
        min-width: 315px;
        max-width: 360px;
        background: #191e24;
        border-right: 1.5px solid #21252d;
        padding: 50px 28px 30px 28px;
        display: flex;
        flex-direction: column;
        align-items: center;
      }
      .upload-side h2 {
        color: #78f5c6;
      }
      .img-slot {
        width: 220px;
        height: 220px;
        background: #23262e;
        border: 2px dashed #79e3b7;
        border-radius: 16px;
        display: flex;
        justify-content: center;
        align-items: center;
        margin-bottom: 18px;
        position: relative;
        overflow: hidden;
      }
      .img-slot img {
        max-width: 100%;
        max-height: 180px;
        border-radius: 10px;
      }
      .img-slot .slot-placeholder {
        color: #7a8ca2;
      }
      .upload-label {
        background: linear-gradient(100deg, #29a459 60%, #63d8a7 100%);
        color: #14312c;
        padding: 12px 25px;
        margin-bottom: 8px;
        border-radius: 12px;
        font-weight: 600;
        box-shadow: 0 2px 10px rgba(24, 97, 76, 0.18);
      }
      .upload-label:active,
      .upload-label:focus {
        background: #146b39;
        color: #cafff0;
      }
      input[type='file'] {
        display: none;
      }
      .info {
        color: #67eeb5;
      }
      .anim-panel {
        flex: 1 1 640px;
        padding: 54px 54px 20px 54px;
        display: flex;
        flex-direction: column;
        align-items: center;
        min-width: 320px;
      }
      .anim-panel h2 {
        color: #78f5c6;
      }
      .anim-area {
        width: 410px;
        height: 370px;
        background: #23262e;
        border-radius: 22px;
        box-shadow: 0 4px 28px rgba(8, 16, 28, 0.14);
      }
      .anim-placeholder {
        color: #4e6074;
      }
      #animationCanvas {
        background: transparent;
        border-radius: 22px;
        box-shadow: 0 4px 18px rgba(34, 211, 138, 0.05);
      }
      .actions button {
        background: linear-gradient(100deg, #22693e 60%, #2eb495 100%);
        color: #e2f6eb;
        font-weight: 700;
        font-size: 1.1rem;
        border-radius: 12px;
        border: none;
        outline: none;
        cursor: pointer;
      }
      .actions button:disabled {
        background: #20272b;
        color: #48655a;
      }
      /* Additional responsive/theme tweaks as per your original CSS */
      @media (max-width: 1000px) {
        .main-flex {
          flex-direction: column;
          min-height: unset;
        }
        .upload-side,
        .anim-panel {
          min-width: unset;
          max-width: unset;
          width: 100%;
          border-right: none;
          border-bottom: 1px solid #23262e;
        }
        .anim-panel {
          padding: 24px 28px 20px 28px;
        }
        .img-slot {
          width: 100%;
          height: auto;
          max-height: 280px;
        }
        #animationCanvas {
          width: 100% !important;
          height: auto !important;
        }
      }

<<<<<<< HEAD
    <div>
        <h3>Kolam Animation</h3>
        <canvas id="animationCanvas" width="400" height="400"></canvas>
        <div style="margin-top: 10px; display: flex; gap: 10px;">
            <button id="back20" disabled>« PREV</button>
            <input type="range" id="frameSlider" min="0" max="0" value="0" style="flex: 1;">
            <button id="forward20" disabled>NEXT »</button>
=======
      @media (max-width: 600px) {
        .main-flex {
          border-radius: 0;
        }
        .section-title {
            display: none;
        }
        .anim-area {
            width: 310px;
            height: 340px;
        }
        .upload-side,
        .anim-panel {
          padding: 12px 16px;
        }
        .upload-side h2,
        .anim-panel h2 {
          font-size: 1.2rem;
        }
      }
    </style>
  </head>
  <body>
    <div class="trace-bar">
      <div class="brand">
        <svg class="kolam-svg" fill="none" viewBox="0 0 70 70">
          <circle cx="35" cy="35" r="32" stroke="#c00" stroke-width="2" />
          <ellipse cx="35" cy="35" rx="22" ry="22" stroke="#ffffff" stroke-width="2" />
          <path stroke="#c00" stroke-width="1.8" d="M12 35 Q35 10 58 35 Q35 60 12 35 Z" />
          <circle cx="35" cy="17" r="2" fill="#ffffff" />
          <circle cx="35" cy="53" r="2" fill="#ffffff" />
          <circle cx="17" cy="35" r="2" fill="#ffffff" />
          <circle cx="53" cy="35" r="2" fill="#ffffff" />
        </svg>
        <h1><a href="/">KolamVerse</a></h1>
      </div>
      <span class="section-title">KolamTrace</span>
    </div>
    <div class="main-flex">
      <div class="upload-side">
        <h2>1. Upload Kolam Image</h2>
        <div class="img-slot" id="preview-box">
          <img id="preview-img" src="" alt="Your image preview" style="display: none" />
          <span class="slot-placeholder" id="preview-placeholder">No image uploaded</span>
>>>>>>> 9e9b596d
        </div>
        <label class="upload-label" for="kolam-upload">
          <span>Choose Image</span>
          <input type="file" id="kolam-upload" accept="image/*" />
        </label>
        <div class="info">JPG, PNG • Max 2MB</div>
      </div>
      <div class="anim-panel">
        <h2>2. Kolam Animation</h2>
        <div class="anim-area" id="anim-area">
          <div class="anim-placeholder" id="anim-placeholder">Upload a Kolam image and press <b>Animate</b> to view the tracing animation!</div>
          <canvas id="animationCanvas" width="410" height="340"></canvas>
        </div>
        <div class="actions">
          <button id="animate-btn" disabled>Animate</button>
          <button id="back20" disabled>&laquo; 20 Frames</button>
          <button id="forward20" disabled>20 Frames &raquo;</button>
        </div>
      </div>
    </div>

    <script>
      // Functionality script adapted for this layout/IDs
      const fileInput = document.getElementById('kolam-upload');
      const previewImg = document.getElementById('preview-img');
      const previewPlaceholder = document.getElementById('preview-placeholder');
      const animateBtn = document.getElementById('animate-btn');
      const canvas = document.getElementById('animationCanvas');
      const ctx = canvas.getContext('2d');
      const back20Btn = document.getElementById('back20');
      const forward20Btn = document.getElementById('forward20');

<<<<<<< HEAD
    .preview-container>div {
        display: flex;
        flex-direction: column;
        align-items: center;
    }

    .preview-container img,
    .preview-container canvas {
        max-width: 400px;
        border: 1px solid #ccc;
        border-radius: 8px;
    }

    button {
        margin: 2px;
    }
</style>

<script>
    class KolamAnimator {
        constructor({ fileInputId, formId, selectedImgId, canvasId, sliderId, backBtnId, forwardBtnId }) {
            this.fileInput = document.getElementById(fileInputId);
            this.form = document.getElementById(formId);
            this.selectedImg = document.getElementById(selectedImgId);
            this.canvas = document.getElementById(canvasId);
            this.ctx = this.canvas.getContext("2d");
            this.slider = document.getElementById(sliderId);
            this.backBtn = document.getElementById(backBtnId);
            this.forwardBtn = document.getElementById(forwardBtnId);

            this.frames = [];
            this.currentFrame = 0;
            this.liveInterval = null;
            this.navImg = new Image();
            this.FRAMESKIP = 20;

            this._bindEvents();
        }

        _bindEvents() {
            this.fileInput.addEventListener("change", () => this._previewSelected());
            this.form.addEventListener("submit", (e) => this._handleUpload(e));
            this.slider.addEventListener("input", () => this._updateFrame(this.slider.value));
            this.backBtn.addEventListener("click", () => this._updateFrame(this.currentFrame - this.FRAMESKIP));
            this.forwardBtn.addEventListener("click", () => this._updateFrame(this.currentFrame + this.FRAMESKIP));
        }

        _previewSelected() {
            const file = this.fileInput.files[0];
            if (file) this.selectedImg.src = URL.createObjectURL(file);
        }

        async _handleUpload(e) {
            e.preventDefault();
            const file = this.fileInput.files[0];
            if (!file) return alert("Select a file.");

            this._resetState();
            this.selectedImg.src = URL.createObjectURL(file);

            try {
                const formData = new FormData();
                formData.append("file", file);

                const res = await fetch("/upload_kolam", { method: "POST", body: formData });
                const data = await res.json();
                if (data.error) return alert("Error: " + data.error);

                this._startLiveMJPEG(data.csv_file);
                this._pollSnapshots();
            } catch (err) {
                console.error("Upload failed:", err);
            }
        }

        _resetState() {
            this.frames = [];
            this.currentFrame = 0;
            this.slider.value = 0;
            this.slider.max = 0;
            this.backBtn.disabled = true;
            this.forwardBtn.disabled = true;
            if (this.liveInterval) clearInterval(this.liveInterval);
            this.ctx.clearRect(0, 0, this.canvas.width, this.canvas.height);
        }

        _startLiveMJPEG(csvFile) {
            if (this.liveInterval) clearInterval(this.liveInterval);
            const streamImg = new Image();
            streamImg.src = `/animate_kolam?csv_file=${encodeURIComponent(csvFile)}`;
            streamImg.crossOrigin = "anonymous";

            this.liveInterval = setInterval(() => {
                try { this.ctx.drawImage(streamImg, 0, 0, this.canvas.width, this.canvas.height); }
                catch (e) { }
            }, 30);
        }

        async _pollSnapshots() {
            try {
                const snapRes = await fetch(`/kolam_snapshots`);
                if (!snapRes.ok) { setTimeout(() => this._pollSnapshots(), 4000); return; }

                const snapData = await snapRes.json();
                this.frames = snapData.frames;
                this.currentFrame = this.frames.length - 1;

                clearInterval(this.liveInterval);
                this._updateFrame(this.currentFrame);

                // Enable controls
                this.slider.max = this.frames.length - 1;
                this.slider.value = this.currentFrame;
                this._updateNavButtons();
            } catch (err) {
                setTimeout(() => this._pollSnapshots(), 4000);
            }
        }

        _updateFrame(idx) {
            if (this.frames.length === 0) return;
            this.currentFrame = Math.max(0, Math.min(idx, this.frames.length - 1));
            this.navImg.onload = () => this.ctx.drawImage(this.navImg, 0, 0, this.canvas.width, this.canvas.height);
            this.navImg.src = "data:image/jpeg;base64," + this.frames[this.currentFrame];

            // Update slider and buttons
            this.slider.value = this.currentFrame;
            this._updateNavButtons();
        }

        _updateNavButtons() {
            this.backBtn.disabled = this.currentFrame === 0;
            this.forwardBtn.disabled = this.currentFrame >= this.frames.length - 1;
        }
    }

    // Initialize
    new KolamAnimator({
        fileInputId: "fileInput",
        formId: "uploadForm",
        selectedImgId: "selected",
        canvasId: "animationCanvas",
        sliderId: "frameSlider",
        backBtnId: "back20",
        forwardBtnId: "forward20"
    });
</script>
=======
      let frames = [];
      let currentFrame = 0;
      let liveInterval = null;
      let navImg = new Image();
      let currentFile = null;

      fileInput.addEventListener('change', (event) => {
        if (event.target.files.length > 0) {
          handleFileUpload(event.target.files[0]);
        }
      });

      function handleFileUpload(file) {
        if (!file.type.startsWith('image/')) {
          alert('Please upload an image file.');
          return;
        }

        if (file.size > 2 * 1024 * 1024) {
          alert('File size exceeds 2MB.');
          return;
        }

        currentFile = file;

        const reader = new FileReader();
        reader.onload = () => {
          previewImg.src = reader.result;
          previewImg.style.display = 'block';
          previewPlaceholder.style.display = 'none';
          animateBtn.disabled = false;
        };
        reader.readAsDataURL(file);
      }

      fileInput.addEventListener('change', () => {
        const file = fileInput.files[0];
        if (file) {
          currentFile = event.target.files[0];
          previewImg.src = URL.createObjectURL(file);
          previewImg.style.display = '';
          previewPlaceholder.style.display = 'none';
          animateBtn.disabled = false;
        } else {
          currentFile = null;
          previewImg.style.display = 'none';
          previewPlaceholder.style.display = '';
          animateBtn.disabled = true;
        }
      });

      animateBtn.addEventListener('click', async () => {
        const file = fileInput.files[0];
        if (!file) {
          const file = currentFile;
          if (!file) return alert('Select a file.');
        }

        frames = [];
        currentFrame = 0;
        back20Btn.disabled = true;
        forward20Btn.disabled = true;
        ctx.clearRect(0, 0, canvas.width, canvas.height);

        previewImg.src = URL.createObjectURL(file);

        const formData = new FormData();
        formData.append('file', file);

        const res = await fetch('/upload_kolam', { method: 'POST', body: formData });
        const data = await res.json();
        if (data.error) return alert('Error: ' + data.error);

        if (liveInterval) clearInterval(liveInterval);

        const streamImg = new Image();
        streamImg.src = `/animate_kolam?csv_file=${encodeURIComponent(data.csv_file)}`;
        streamImg.crossOrigin = 'anonymous';

        liveInterval = setInterval(() => {
          try {
            ctx.drawImage(streamImg, 0, 0, canvas.width, canvas.height);
          } catch (e) {}
        }, 30);

        const pollSnapshots = async () => {
          try {
            const snapRes = await fetch(`/kolam_snapshots`);
            if (!snapRes.ok) {
              setTimeout(pollSnapshots, 4000);
              return;
            }
            const snapData = await snapRes.json();

            frames = snapData.frames;
            currentFrame = frames.length - 1;

            clearInterval(liveInterval);

            navImg.onload = () => ctx.drawImage(navImg, 0, 0, canvas.width, canvas.height);
            navImg.src = 'data:image/jpeg;base64,' + frames[currentFrame];

            back20Btn.disabled = false;
            forward20Btn.disabled = false;
          } catch (err) {
            setTimeout(pollSnapshots, 4000);
          }
        };
        pollSnapshots();
      });

      function updateFrame(idx) {
        if (frames.length === 0) return;
        currentFrame = Math.max(0, Math.min(idx, frames.length - 1));
        navImg.onload = () => ctx.drawImage(navImg, 0, 0, canvas.width, canvas.height);
        navImg.src = 'data:image/jpeg;base64,' + frames[currentFrame];
      }

      back20Btn.addEventListener('click', () => updateFrame(currentFrame - 20));
      forward20Btn.addEventListener('click', () => updateFrame(currentFrame + 20));
    </script>
  </body>
</html>
>>>>>>> 9e9b596d
<|MERGE_RESOLUTION|>--- conflicted
+++ resolved
@@ -1,541 +1,417 @@
 <!DOCTYPE html>
 <html lang="en">
-  <head>
+
+<head>
     <meta charset="UTF-8" />
     <meta name="viewport" content="width=device-width, initial-scale=1.0" />
     <title>KolamTrace | KolamVerse</title>
     <link rel="icon" type="image/x-icon" href="/assets/favicon.ico" />
     <link href="https://fonts.googleapis.com/css2?family=Inter:wght@500;700&display=swap" rel="stylesheet" />
     <style>
-      :root {
-        --accent: #28a956;
-        --accent-dark: #208a3d;
-        --accent-fade: #111316;
-        --bg: #181d22;
-        --shadow: 0 2px 24px rgba(0, 0, 0, 0.28);
-      }
-      body {
-        margin: 0;
-        font-family: 'Inter', 'Segoe UI', sans-serif;
-        background: #181b20;
-        color: #e0e6ed;
-        min-height: 100vh;
-      }
-      .trace-bar {
-        display: flex;
-        align-items: center;
-        gap: 18px;
-        background: #22262c;
-        padding: 12px 48px;
-        border-bottom: 1.5px solid #232a33;
-      }
-      .trace-bar .brand {
-        display: flex;
-        justify-content: center;
-        align-items: center;
-        gap: 4px;
-      }
-      .trace-bar .brand h1 a {
-        text-decoration: none;
-        color: #e0e6ed;
-      }
-      .trace-bar .brand svg {
-        height: 42px;
-        width: 42px;
-      }
-      .trace-bar .section-title {
-        color: #78f5c6;
-      }
-      /* Main container */
-      .main-flex {
-        max-width: 1200px;
-        background: #23262e;
-        margin: 40px auto 0 auto;
-        border-radius: 34px;
-        box-shadow: 0 2px 40px rgba(20, 32, 44, 0.15);
-        display: flex;
-        min-height: 560px;
-        overflow: hidden;
-      }
-      /* Upload area */
-      .upload-side {
-        min-width: 315px;
-        max-width: 360px;
-        background: #191e24;
-        border-right: 1.5px solid #21252d;
-        padding: 50px 28px 30px 28px;
-        display: flex;
-        flex-direction: column;
-        align-items: center;
-      }
-      .upload-side h2 {
-        color: #78f5c6;
-      }
-      .img-slot {
-        width: 220px;
-        height: 220px;
-        background: #23262e;
-        border: 2px dashed #79e3b7;
-        border-radius: 16px;
-        display: flex;
-        justify-content: center;
-        align-items: center;
-        margin-bottom: 18px;
-        position: relative;
-        overflow: hidden;
-      }
-      .img-slot img {
-        max-width: 100%;
-        max-height: 180px;
-        border-radius: 10px;
-      }
-      .img-slot .slot-placeholder {
-        color: #7a8ca2;
-      }
-      .upload-label {
-        background: linear-gradient(100deg, #29a459 60%, #63d8a7 100%);
-        color: #14312c;
-        padding: 12px 25px;
-        margin-bottom: 8px;
-        border-radius: 12px;
-        font-weight: 600;
-        box-shadow: 0 2px 10px rgba(24, 97, 76, 0.18);
-      }
-      .upload-label:active,
-      .upload-label:focus {
-        background: #146b39;
-        color: #cafff0;
-      }
-      input[type='file'] {
-        display: none;
-      }
-      .info {
-        color: #67eeb5;
-      }
-      .anim-panel {
-        flex: 1 1 640px;
-        padding: 54px 54px 20px 54px;
-        display: flex;
-        flex-direction: column;
-        align-items: center;
-        min-width: 320px;
-      }
-      .anim-panel h2 {
-        color: #78f5c6;
-      }
-      .anim-area {
-        width: 410px;
-        height: 370px;
-        background: #23262e;
-        border-radius: 22px;
-        box-shadow: 0 4px 28px rgba(8, 16, 28, 0.14);
-      }
-      .anim-placeholder {
-        color: #4e6074;
-      }
-      #animationCanvas {
-        background: transparent;
-        border-radius: 22px;
-        box-shadow: 0 4px 18px rgba(34, 211, 138, 0.05);
-      }
-      .actions button {
-        background: linear-gradient(100deg, #22693e 60%, #2eb495 100%);
-        color: #e2f6eb;
-        font-weight: 700;
-        font-size: 1.1rem;
-        border-radius: 12px;
-        border: none;
-        outline: none;
-        cursor: pointer;
-      }
-      .actions button:disabled {
-        background: #20272b;
-        color: #48655a;
-      }
-      /* Additional responsive/theme tweaks as per your original CSS */
-      @media (max-width: 1000px) {
+        :root {
+            --accent: #28a956;
+            --accent-dark: #208a3d;
+            --accent-fade: #111316;
+            --bg: #181d22;
+            --shadow: 0 2px 24px rgba(0, 0, 0, 0.28);
+        }
+
+        body {
+            margin: 0;
+            font-family: 'Inter', 'Segoe UI', sans-serif;
+            background: #181b20;
+            color: #e0e6ed;
+            min-height: 100vh;
+        }
+
+        .trace-bar {
+            display: flex;
+            align-items: center;
+            gap: 18px;
+            background: #22262c;
+            padding: 12px 48px;
+            border-bottom: 1.5px solid #232a33;
+        }
+
+        .trace-bar .brand {
+            display: flex;
+            justify-content: center;
+            align-items: center;
+            gap: 4px;
+        }
+
+        .trace-bar .brand h1 a {
+            text-decoration: none;
+            color: #e0e6ed;
+        }
+
+        .trace-bar .brand svg {
+            height: 42px;
+            width: 42px;
+        }
+
+        .trace-bar .section-title {
+            color: #78f5c6;
+        }
+
+        /* Main container */
         .main-flex {
-          flex-direction: column;
-          min-height: unset;
-        }
-        .upload-side,
+            max-width: 1200px;
+            background: #23262e;
+            margin: 40px auto 0 auto;
+            border-radius: 34px;
+            box-shadow: 0 2px 40px rgba(20, 32, 44, 0.15);
+            display: flex;
+            min-height: 560px;
+            overflow: hidden;
+        }
+
+        /* Upload area */
+        .upload-side {
+            min-width: 315px;
+            max-width: 360px;
+            background: #191e24;
+            border-right: 1.5px solid #21252d;
+            padding: 50px 28px 30px 28px;
+            display: flex;
+            flex-direction: column;
+            align-items: center;
+        }
+
+        .upload-side h2 {
+            color: #78f5c6;
+        }
+
+        .img-slot {
+            width: 220px;
+            height: 220px;
+            background: #23262e;
+            border: 2px dashed #79e3b7;
+            border-radius: 16px;
+            display: flex;
+            justify-content: center;
+            align-items: center;
+            margin-bottom: 18px;
+            position: relative;
+            overflow: hidden;
+        }
+
+        .img-slot img {
+            max-width: 100%;
+            max-height: 180px;
+            border-radius: 10px;
+        }
+
+        .img-slot .slot-placeholder {
+            color: #7a8ca2;
+        }
+
+        .upload-label {
+            background: linear-gradient(100deg, #29a459 60%, #63d8a7 100%);
+            color: #14312c;
+            padding: 12px 25px;
+            margin-bottom: 8px;
+            border-radius: 12px;
+            font-weight: 600;
+            box-shadow: 0 2px 10px rgba(24, 97, 76, 0.18);
+        }
+
+        .upload-label:active,
+        .upload-label:focus {
+            background: #146b39;
+            color: #cafff0;
+        }
+
+        input[type='file'] {
+            display: none;
+        }
+
+        .info {
+            color: #67eeb5;
+        }
+
         .anim-panel {
-          min-width: unset;
-          max-width: unset;
-          width: 100%;
-          border-right: none;
-          border-bottom: 1px solid #23262e;
-        }
-        .anim-panel {
-          padding: 24px 28px 20px 28px;
-        }
-        .img-slot {
-          width: 100%;
-          height: auto;
-          max-height: 280px;
-        }
+            flex: 1 1 640px;
+            padding: 54px 54px 20px 54px;
+            display: flex;
+            flex-direction: column;
+            align-items: center;
+            min-width: 320px;
+        }
+
+        .anim-panel h2 {
+            color: #78f5c6;
+        }
+
+        .anim-area {
+            width: 410px;
+            height: 370px;
+            background: #23262e;
+            border-radius: 22px;
+            box-shadow: 0 4px 28px rgba(8, 16, 28, 0.14);
+        }
+
+        .anim-placeholder {
+            color: #4e6074;
+        }
+
         #animationCanvas {
-          width: 100% !important;
-          height: auto !important;
-        }
-      }
-
-<<<<<<< HEAD
-    <div>
-        <h3>Kolam Animation</h3>
-        <canvas id="animationCanvas" width="400" height="400"></canvas>
-        <div style="margin-top: 10px; display: flex; gap: 10px;">
-            <button id="back20" disabled>« PREV</button>
-            <input type="range" id="frameSlider" min="0" max="0" value="0" style="flex: 1;">
-            <button id="forward20" disabled>NEXT »</button>
-=======
-      @media (max-width: 600px) {
-        .main-flex {
-          border-radius: 0;
-        }
-        .section-title {
-            display: none;
-        }
-        .anim-area {
-            width: 310px;
-            height: 340px;
-        }
-        .upload-side,
-        .anim-panel {
-          padding: 12px 16px;
-        }
-        .upload-side h2,
-        .anim-panel h2 {
-          font-size: 1.2rem;
-        }
-      }
+            background: transparent;
+            border-radius: 22px;
+            box-shadow: 0 4px 18px rgba(34, 211, 138, 0.05);
+        }
+
+        .actions button {
+            background: linear-gradient(100deg, #22693e 60%, #2eb495 100%);
+            color: #e2f6eb;
+            font-weight: 700;
+            font-size: 1.1rem;
+            border-radius: 12px;
+            border: none;
+            outline: none;
+            cursor: pointer;
+        }
+
+        .actions button:disabled {
+            background: #20272b;
+            color: #48655a;
+        }
+
+        /* Additional responsive/theme tweaks as per your original CSS */
+        @media (max-width: 1000px) {
+            .main-flex {
+                flex-direction: column;
+                min-height: unset;
+            }
+
+            .upload-side,
+            .anim-panel {
+                min-width: unset;
+                max-width: unset;
+                width: 100%;
+                border-right: none;
+                border-bottom: 1px solid #23262e;
+            }
+
+            .anim-panel {
+                padding: 24px 28px 20px 28px;
+            }
+
+            .img-slot {
+                width: 100%;
+                height: auto;
+                max-height: 280px;
+            }
+
+            #animationCanvas {
+                width: 100% !important;
+                height: auto !important;
+            }
+        }
+
+        @media (max-width: 600px) {
+            .main-flex {
+                border-radius: 0;
+            }
+
+            .section-title {
+                display: none;
+            }
+
+            .anim-area {
+                width: 310px;
+                height: 340px;
+            }
+
+            .upload-side,
+            .anim-panel {
+                padding: 12px 16px;
+            }
+
+            .upload-side h2,
+            .anim-panel h2 {
+                font-size: 1.2rem;
+            }
+        }
     </style>
-  </head>
-  <body>
+</head>
+
+<body>
     <div class="trace-bar">
-      <div class="brand">
-        <svg class="kolam-svg" fill="none" viewBox="0 0 70 70">
-          <circle cx="35" cy="35" r="32" stroke="#c00" stroke-width="2" />
-          <ellipse cx="35" cy="35" rx="22" ry="22" stroke="#ffffff" stroke-width="2" />
-          <path stroke="#c00" stroke-width="1.8" d="M12 35 Q35 10 58 35 Q35 60 12 35 Z" />
-          <circle cx="35" cy="17" r="2" fill="#ffffff" />
-          <circle cx="35" cy="53" r="2" fill="#ffffff" />
-          <circle cx="17" cy="35" r="2" fill="#ffffff" />
-          <circle cx="53" cy="35" r="2" fill="#ffffff" />
-        </svg>
-        <h1><a href="/">KolamVerse</a></h1>
-      </div>
-      <span class="section-title">KolamTrace</span>
+        <div class="brand">
+            <svg class="kolam-svg" fill="none" viewBox="0 0 70 70">
+                <circle cx="35" cy="35" r="32" stroke="#c00" stroke-width="2" />
+                <ellipse cx="35" cy="35" rx="22" ry="22" stroke="#ffffff" stroke-width="2" />
+                <path stroke="#c00" stroke-width="1.8" d="M12 35 Q35 10 58 35 Q35 60 12 35 Z" />
+                <circle cx="35" cy="17" r="2" fill="#ffffff" />
+                <circle cx="35" cy="53" r="2" fill="#ffffff" />
+                <circle cx="17" cy="35" r="2" fill="#ffffff" />
+                <circle cx="53" cy="35" r="2" fill="#ffffff" />
+            </svg>
+            <h1><a href="/">KolamVerse</a></h1>
+        </div>
+        <span class="section-title">KolamTrace</span>
     </div>
     <div class="main-flex">
-      <div class="upload-side">
-        <h2>1. Upload Kolam Image</h2>
-        <div class="img-slot" id="preview-box">
-          <img id="preview-img" src="" alt="Your image preview" style="display: none" />
-          <span class="slot-placeholder" id="preview-placeholder">No image uploaded</span>
->>>>>>> 9e9b596d
+        <div class="upload-side">
+            <h2>1. Upload Kolam Image</h2>
+            <div class="img-slot" id="preview-box">
+                <img id="preview-img" src="" alt="Your image preview" style="display: none" />
+                <span class="slot-placeholder" id="preview-placeholder">No image uploaded</span>
+            </div>
+            <label class="upload-label" for="kolam-upload">
+                <span>Choose Image</span>
+                <input type="file" id="kolam-upload" accept="image/*" />
+            </label>
+            <div class="info">JPG, PNG • Max 2MB</div>
         </div>
-        <label class="upload-label" for="kolam-upload">
-          <span>Choose Image</span>
-          <input type="file" id="kolam-upload" accept="image/*" />
-        </label>
-        <div class="info">JPG, PNG • Max 2MB</div>
-      </div>
-      <div class="anim-panel">
-        <h2>2. Kolam Animation</h2>
-        <div class="anim-area" id="anim-area">
-          <div class="anim-placeholder" id="anim-placeholder">Upload a Kolam image and press <b>Animate</b> to view the tracing animation!</div>
-          <canvas id="animationCanvas" width="410" height="340"></canvas>
+        <div class="anim-panel">
+            <h2>2. Kolam Animation</h2>
+            <div class="anim-area" id="anim-area">
+                <div class="anim-placeholder" id="anim-placeholder">Upload a Kolam image and press <b>Animate</b> to
+                    view the tracing animation!</div>
+                <canvas id="animationCanvas" width="410" height="340"></canvas>
+            </div>
+            <div class="actions">
+                <button id="animate-btn" disabled>Animate</button>
+                <button id="back20" disabled>&laquo; 20 Frames</button>
+                <button id="forward20" disabled>20 Frames &raquo;</button>
+            </div>
         </div>
-        <div class="actions">
-          <button id="animate-btn" disabled>Animate</button>
-          <button id="back20" disabled>&laquo; 20 Frames</button>
-          <button id="forward20" disabled>20 Frames &raquo;</button>
-        </div>
-      </div>
     </div>
 
     <script>
-      // Functionality script adapted for this layout/IDs
-      const fileInput = document.getElementById('kolam-upload');
-      const previewImg = document.getElementById('preview-img');
-      const previewPlaceholder = document.getElementById('preview-placeholder');
-      const animateBtn = document.getElementById('animate-btn');
-      const canvas = document.getElementById('animationCanvas');
-      const ctx = canvas.getContext('2d');
-      const back20Btn = document.getElementById('back20');
-      const forward20Btn = document.getElementById('forward20');
-
-<<<<<<< HEAD
-    .preview-container>div {
-        display: flex;
-        flex-direction: column;
-        align-items: center;
-    }
-
-    .preview-container img,
-    .preview-container canvas {
-        max-width: 400px;
-        border: 1px solid #ccc;
-        border-radius: 8px;
-    }
-
-    button {
-        margin: 2px;
-    }
-</style>
-
-<script>
-    class KolamAnimator {
-        constructor({ fileInputId, formId, selectedImgId, canvasId, sliderId, backBtnId, forwardBtnId }) {
-            this.fileInput = document.getElementById(fileInputId);
-            this.form = document.getElementById(formId);
-            this.selectedImg = document.getElementById(selectedImgId);
-            this.canvas = document.getElementById(canvasId);
-            this.ctx = this.canvas.getContext("2d");
-            this.slider = document.getElementById(sliderId);
-            this.backBtn = document.getElementById(backBtnId);
-            this.forwardBtn = document.getElementById(forwardBtnId);
-
-            this.frames = [];
-            this.currentFrame = 0;
-            this.liveInterval = null;
-            this.navImg = new Image();
-            this.FRAMESKIP = 20;
-
-            this._bindEvents();
-        }
-
-        _bindEvents() {
-            this.fileInput.addEventListener("change", () => this._previewSelected());
-            this.form.addEventListener("submit", (e) => this._handleUpload(e));
-            this.slider.addEventListener("input", () => this._updateFrame(this.slider.value));
-            this.backBtn.addEventListener("click", () => this._updateFrame(this.currentFrame - this.FRAMESKIP));
-            this.forwardBtn.addEventListener("click", () => this._updateFrame(this.currentFrame + this.FRAMESKIP));
-        }
-
-        _previewSelected() {
-            const file = this.fileInput.files[0];
-            if (file) this.selectedImg.src = URL.createObjectURL(file);
-        }
-
-        async _handleUpload(e) {
-            e.preventDefault();
-            const file = this.fileInput.files[0];
-            if (!file) return alert("Select a file.");
-
-            this._resetState();
-            this.selectedImg.src = URL.createObjectURL(file);
-
-            try {
-                const formData = new FormData();
-                formData.append("file", file);
-
-                const res = await fetch("/upload_kolam", { method: "POST", body: formData });
-                const data = await res.json();
-                if (data.error) return alert("Error: " + data.error);
-
-                this._startLiveMJPEG(data.csv_file);
-                this._pollSnapshots();
-            } catch (err) {
-                console.error("Upload failed:", err);
-            }
-        }
-
-        _resetState() {
-            this.frames = [];
-            this.currentFrame = 0;
-            this.slider.value = 0;
-            this.slider.max = 0;
-            this.backBtn.disabled = true;
-            this.forwardBtn.disabled = true;
-            if (this.liveInterval) clearInterval(this.liveInterval);
-            this.ctx.clearRect(0, 0, this.canvas.width, this.canvas.height);
-        }
-
-        _startLiveMJPEG(csvFile) {
-            if (this.liveInterval) clearInterval(this.liveInterval);
+        // Functionality script adapted for this layout/IDs
+        const fileInput = document.getElementById('kolam-upload');
+        const previewImg = document.getElementById('preview-img');
+        const previewPlaceholder = document.getElementById('preview-placeholder');
+        const animateBtn = document.getElementById('animate-btn');
+        const canvas = document.getElementById('animationCanvas');
+        const ctx = canvas.getContext('2d');
+        const back20Btn = document.getElementById('back20');
+        const forward20Btn = document.getElementById('forward20');
+
+        let frames = [];
+        let currentFrame = 0;
+        let liveInterval = null;
+        let navImg = new Image();
+        let currentFile = null;
+
+        fileInput.addEventListener('change', (event) => {
+            if (event.target.files.length > 0) {
+                handleFileUpload(event.target.files[0]);
+            }
+        });
+
+        function handleFileUpload(file) {
+            if (!file.type.startsWith('image/')) {
+                alert('Please upload an image file.');
+                return;
+            }
+
+            if (file.size > 2 * 1024 * 1024) {
+                alert('File size exceeds 2MB.');
+                return;
+            }
+
+            currentFile = file;
+
+            const reader = new FileReader();
+            reader.onload = () => {
+                previewImg.src = reader.result;
+                previewImg.style.display = 'block';
+                previewPlaceholder.style.display = 'none';
+                animateBtn.disabled = false;
+            };
+            reader.readAsDataURL(file);
+        }
+
+        fileInput.addEventListener('change', () => {
+            const file = fileInput.files[0];
+            if (file) {
+                currentFile = event.target.files[0];
+                previewImg.src = URL.createObjectURL(file);
+                previewImg.style.display = '';
+                previewPlaceholder.style.display = 'none';
+                animateBtn.disabled = false;
+            } else {
+                currentFile = null;
+                previewImg.style.display = 'none';
+                previewPlaceholder.style.display = '';
+                animateBtn.disabled = true;
+            }
+        });
+
+        animateBtn.addEventListener('click', async () => {
+            const file = fileInput.files[0];
+            if (!file) {
+                const file = currentFile;
+                if (!file) return alert('Select a file.');
+            }
+
+            frames = [];
+            currentFrame = 0;
+            back20Btn.disabled = true;
+            forward20Btn.disabled = true;
+            ctx.clearRect(0, 0, canvas.width, canvas.height);
+
+            previewImg.src = URL.createObjectURL(file);
+
+            const formData = new FormData();
+            formData.append('file', file);
+
+            const res = await fetch('/upload_kolam', { method: 'POST', body: formData });
+            const data = await res.json();
+            if (data.error) return alert('Error: ' + data.error);
+
+            if (liveInterval) clearInterval(liveInterval);
+
             const streamImg = new Image();
-            streamImg.src = `/animate_kolam?csv_file=${encodeURIComponent(csvFile)}`;
-            streamImg.crossOrigin = "anonymous";
-
-            this.liveInterval = setInterval(() => {
-                try { this.ctx.drawImage(streamImg, 0, 0, this.canvas.width, this.canvas.height); }
-                catch (e) { }
+            streamImg.src = `/animate_kolam?csv_file=${encodeURIComponent(data.csv_file)}`;
+            streamImg.crossOrigin = 'anonymous';
+
+            liveInterval = setInterval(() => {
+                try {
+                    ctx.drawImage(streamImg, 0, 0, canvas.width, canvas.height);
+                } catch (e) { }
             }, 30);
-        }
-
-        async _pollSnapshots() {
-            try {
-                const snapRes = await fetch(`/kolam_snapshots`);
-                if (!snapRes.ok) { setTimeout(() => this._pollSnapshots(), 4000); return; }
-
-                const snapData = await snapRes.json();
-                this.frames = snapData.frames;
-                this.currentFrame = this.frames.length - 1;
-
-                clearInterval(this.liveInterval);
-                this._updateFrame(this.currentFrame);
-
-                // Enable controls
-                this.slider.max = this.frames.length - 1;
-                this.slider.value = this.currentFrame;
-                this._updateNavButtons();
-            } catch (err) {
-                setTimeout(() => this._pollSnapshots(), 4000);
-            }
-        }
-
-        _updateFrame(idx) {
-            if (this.frames.length === 0) return;
-            this.currentFrame = Math.max(0, Math.min(idx, this.frames.length - 1));
-            this.navImg.onload = () => this.ctx.drawImage(this.navImg, 0, 0, this.canvas.width, this.canvas.height);
-            this.navImg.src = "data:image/jpeg;base64," + this.frames[this.currentFrame];
-
-            // Update slider and buttons
-            this.slider.value = this.currentFrame;
-            this._updateNavButtons();
-        }
-
-        _updateNavButtons() {
-            this.backBtn.disabled = this.currentFrame === 0;
-            this.forwardBtn.disabled = this.currentFrame >= this.frames.length - 1;
-        }
-    }
-
-    // Initialize
-    new KolamAnimator({
-        fileInputId: "fileInput",
-        formId: "uploadForm",
-        selectedImgId: "selected",
-        canvasId: "animationCanvas",
-        sliderId: "frameSlider",
-        backBtnId: "back20",
-        forwardBtnId: "forward20"
-    });
-</script>
-=======
-      let frames = [];
-      let currentFrame = 0;
-      let liveInterval = null;
-      let navImg = new Image();
-      let currentFile = null;
-
-      fileInput.addEventListener('change', (event) => {
-        if (event.target.files.length > 0) {
-          handleFileUpload(event.target.files[0]);
-        }
-      });
-
-      function handleFileUpload(file) {
-        if (!file.type.startsWith('image/')) {
-          alert('Please upload an image file.');
-          return;
-        }
-
-        if (file.size > 2 * 1024 * 1024) {
-          alert('File size exceeds 2MB.');
-          return;
-        }
-
-        currentFile = file;
-
-        const reader = new FileReader();
-        reader.onload = () => {
-          previewImg.src = reader.result;
-          previewImg.style.display = 'block';
-          previewPlaceholder.style.display = 'none';
-          animateBtn.disabled = false;
-        };
-        reader.readAsDataURL(file);
-      }
-
-      fileInput.addEventListener('change', () => {
-        const file = fileInput.files[0];
-        if (file) {
-          currentFile = event.target.files[0];
-          previewImg.src = URL.createObjectURL(file);
-          previewImg.style.display = '';
-          previewPlaceholder.style.display = 'none';
-          animateBtn.disabled = false;
-        } else {
-          currentFile = null;
-          previewImg.style.display = 'none';
-          previewPlaceholder.style.display = '';
-          animateBtn.disabled = true;
-        }
-      });
-
-      animateBtn.addEventListener('click', async () => {
-        const file = fileInput.files[0];
-        if (!file) {
-          const file = currentFile;
-          if (!file) return alert('Select a file.');
-        }
-
-        frames = [];
-        currentFrame = 0;
-        back20Btn.disabled = true;
-        forward20Btn.disabled = true;
-        ctx.clearRect(0, 0, canvas.width, canvas.height);
-
-        previewImg.src = URL.createObjectURL(file);
-
-        const formData = new FormData();
-        formData.append('file', file);
-
-        const res = await fetch('/upload_kolam', { method: 'POST', body: formData });
-        const data = await res.json();
-        if (data.error) return alert('Error: ' + data.error);
-
-        if (liveInterval) clearInterval(liveInterval);
-
-        const streamImg = new Image();
-        streamImg.src = `/animate_kolam?csv_file=${encodeURIComponent(data.csv_file)}`;
-        streamImg.crossOrigin = 'anonymous';
-
-        liveInterval = setInterval(() => {
-          try {
-            ctx.drawImage(streamImg, 0, 0, canvas.width, canvas.height);
-          } catch (e) {}
-        }, 30);
-
-        const pollSnapshots = async () => {
-          try {
-            const snapRes = await fetch(`/kolam_snapshots`);
-            if (!snapRes.ok) {
-              setTimeout(pollSnapshots, 4000);
-              return;
-            }
-            const snapData = await snapRes.json();
-
-            frames = snapData.frames;
-            currentFrame = frames.length - 1;
-
-            clearInterval(liveInterval);
-
+
+            const pollSnapshots = async () => {
+                try {
+                    const snapRes = await fetch(`/kolam_snapshots`);
+                    if (!snapRes.ok) {
+                        setTimeout(pollSnapshots, 4000);
+                        return;
+                    }
+                    const snapData = await snapRes.json();
+
+                    frames = snapData.frames;
+                    currentFrame = frames.length - 1;
+
+                    clearInterval(liveInterval);
+
+                    navImg.onload = () => ctx.drawImage(navImg, 0, 0, canvas.width, canvas.height);
+                    navImg.src = 'data:image/jpeg;base64,' + frames[currentFrame];
+
+                    back20Btn.disabled = false;
+                    forward20Btn.disabled = false;
+                } catch (err) {
+                    setTimeout(pollSnapshots, 4000);
+                }
+            };
+            pollSnapshots();
+        });
+
+        function updateFrame(idx) {
+            if (frames.length === 0) return;
+            currentFrame = Math.max(0, Math.min(idx, frames.length - 1));
             navImg.onload = () => ctx.drawImage(navImg, 0, 0, canvas.width, canvas.height);
             navImg.src = 'data:image/jpeg;base64,' + frames[currentFrame];
-
-            back20Btn.disabled = false;
-            forward20Btn.disabled = false;
-          } catch (err) {
-            setTimeout(pollSnapshots, 4000);
-          }
-        };
-        pollSnapshots();
-      });
-
-      function updateFrame(idx) {
-        if (frames.length === 0) return;
-        currentFrame = Math.max(0, Math.min(idx, frames.length - 1));
-        navImg.onload = () => ctx.drawImage(navImg, 0, 0, canvas.width, canvas.height);
-        navImg.src = 'data:image/jpeg;base64,' + frames[currentFrame];
-      }
-
-      back20Btn.addEventListener('click', () => updateFrame(currentFrame - 20));
-      forward20Btn.addEventListener('click', () => updateFrame(currentFrame + 20));
+        }
+
+        back20Btn.addEventListener('click', () => updateFrame(currentFrame - 20));
+        forward20Btn.addEventListener('click', () => updateFrame(currentFrame + 20));
     </script>
-  </body>
-</html>
->>>>>>> 9e9b596d
+</body>
+
+</html>
--- conflicted
+++ resolved
@@ -110,7 +110,6 @@
     img_bytes = draw_kolam_web_bytes(seed=seed, depth=depth)
     return Response(content=img_bytes, media_type="image/png")
 
-<<<<<<< HEAD
 @app.get("/drawkolam_steps")
 def drawkolam_steps(seed: str = "FBFBFBFB", depth: int = 1):
     # Generate step-by-step drawing instructions for animation
@@ -131,8 +130,6 @@
 User Description: "{user_prompt}"
 Axiom:"""
 
-=======
->>>>>>> a4579dfb
 @app.post("/generate_seed_from_prompt")
 async def generate_seed_from_prompt(payload: dict = Body(...)):
     """Generate a seed string via Gemini from a natural language prompt."""

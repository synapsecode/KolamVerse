--- conflicted
+++ resolved
@@ -13,17 +13,14 @@
 from kolamanimator import animate_eulerian_stream, compute_eulerian_path, load_all_points, normalize_strokes
 from kolamdraw_web import draw_kolam_web_bytes
 from utils import load_ai_prompt_template
-<<<<<<< HEAD
-from dotenv import load_dotenv
-
-# Load Environment Variables
-load_dotenv()
-=======
 import io
 import cv2
 import numpy as np
 from scipy.interpolate import splprep, splev
->>>>>>> 57cfdc2e
+from dotenv import load_dotenv
+
+# Load Environment Variables
+load_dotenv()
 
 app = FastAPI()
 kolam_frame_manager = KolamFrameManager()
@@ -117,6 +114,167 @@
         return JSONResponse({"status": "pending", "frames": []}, status_code=202, headers={"Cache-Control":"no-store"})
     frames_b64 = [base64.b64encode(f).decode("utf-8") for f in snapshots]
     return JSONResponse({"status":"ready","frames": frames_b64}, headers={"Cache-Control": "no-store, no-cache, must-revalidate, max-age=0"})
+
+# ---------------- Spline Curve Render -------------------
+
+def _hex_to_bgr(hex_color: str):
+    hex_color = hex_color.lstrip('#')
+    if len(hex_color) == 6:
+        r = int(hex_color[0:2], 16)
+        g = int(hex_color[2:4], 16)
+        b = int(hex_color[4:6], 16)
+        return (b, g, r)
+    return (59, 95, 46)  # fallback to #2e5f3b
+
+
+@app.get("/spline_curve")
+def spline_curve(
+    csv_file: str = Query(..., description="CSV filename from /upload_kolam"),
+    width: int = Query(410, ge=100, le=2000),
+    height: int = Query(370, ge=100, le=2000),
+    samples: int = Query(1200, ge=100, le=20000),
+    smooth: float = Query(0.0, ge=0.0),
+    bg: str = Query("#2e5f3b"),
+    thickness: int = Query(3, ge=1, le=12)
+):
+    """Render a smooth spline curve PNG from the uploaded CSV (no dots)."""
+    csv_path = os.path.join(STATIC_DIR, csv_file)
+    if not os.path.exists(csv_path):
+        return JSONResponse({"error": "CSV file not found"}, status_code=404)
+
+    # Load strokes and normalize to common scale like animator
+    strokes = load_all_points(csv_path)
+    if not strokes:
+        return JSONResponse({"error": "No strokes found in CSV"}, status_code=400)
+    strokes = normalize_strokes(strokes)
+
+    # Concatenate into single polyline
+    P = np.vstack(strokes)
+    # Remove duplicates to avoid spline issues
+    diff = np.diff(P, axis=0)
+    keep = np.ones(len(P), dtype=bool)
+    keep[1:] = (np.linalg.norm(diff, axis=1) > 1e-6)
+    P = P[keep]
+
+    # Fit parametric spline x(u), y(u)
+    try:
+        # Parameterize by cumulative distance for stability
+        d = np.r_[0.0, np.cumsum(np.linalg.norm(np.diff(P, axis=0), axis=1))]
+        if d[-1] == 0:
+            raise ValueError("Degenerate path")
+        u = d / d[-1]
+        # splprep expects data as [x, y] with parameter u
+        tck, _ = splprep([P[:, 0], P[:, 1]], u=u, s=smooth)
+        u_new = np.linspace(0, 1, samples)
+        x_new, y_new = splev(u_new, tck)
+        C = np.column_stack([x_new, y_new])
+    except Exception:
+        # Fallback to original polyline
+        C = P
+
+    # Render to image using OpenCV
+    canvas = np.full((height, width, 3), _hex_to_bgr(bg), dtype=np.uint8)
+
+    # Compute transform to fit curve into image with padding
+    pad = 0.05  # 5% border
+    xmin, ymin = C.min(axis=0)
+    xmax, ymax = C.max(axis=0)
+    span_x = max(xmax - xmin, 1e-6)
+    span_y = max(ymax - ymin, 1e-6)
+    scale = min((width * (1 - 2 * pad)) / span_x, (height * (1 - 2 * pad)) / span_y)
+
+    def to_px(pt):
+        x = int((pt[0] - xmin) * scale + width * pad)
+        y = int((pt[1] - ymin) * scale + height * pad)
+        # Flip Y for image coordinates
+        return (x, height - y)
+
+    # Draw polyline (smooth look via dense sampling)
+    for i in range(1, len(C)):
+        cv2.line(canvas, to_px(C[i - 1]), to_px(C[i]), (255, 255, 255), thickness, lineType=cv2.LINE_AA)
+
+    ok, buf = cv2.imencode('.png', canvas)
+    if not ok:
+        return JSONResponse({"error": "Failed to encode image"}, status_code=500)
+    return Response(content=buf.tobytes(), media_type="image/png")
+
+
+@app.get("/spline_json")
+def spline_json(
+    csv_file: str = Query(..., description="CSV filename from /upload_kolam"),
+    smooth: float = Query(0.0, ge=0.0)
+):
+    """Return B-spline parameters t (knots), c (coefficients), k (degree)."""
+    csv_path = os.path.join(STATIC_DIR, csv_file)
+    if not os.path.exists(csv_path):
+        return JSONResponse({"error": "CSV file not found"}, status_code=404)
+
+    strokes = load_all_points(csv_path)
+    if not strokes:
+        return JSONResponse({"error": "No strokes found in CSV"}, status_code=400)
+    strokes = normalize_strokes(strokes)
+    P = np.vstack(strokes)
+    diff = np.diff(P, axis=0)
+    keep = np.ones(len(P), dtype=bool)
+    keep[1:] = (np.linalg.norm(diff, axis=1) > 1e-6)
+    P = P[keep]
+
+    d = np.r_[0.0, np.cumsum(np.linalg.norm(np.diff(P, axis=0), axis=1))]
+    if d[-1] == 0:
+        return JSONResponse({"error": "Degenerate path"}, status_code=400)
+    u = d / d[-1]
+
+    tck, _ = splprep([P[:, 0], P[:, 1]], u=u, s=smooth)
+    t, c, k = tck
+    cx, cy = c
+    return JSONResponse({
+        "type": "bspline",
+        "degree": int(k),
+        "knots": t.tolist(),
+        "cx": cx.tolist(),
+        "cy": cy.tolist(),
+        "notes": "Parametric B-spline: x(t)=sum_i cx[i]*B_{i,k}(t), y(t)=sum_i cy[i]*B_{i,k}(t). t in [knots[k], knots[-k-1]]"
+    })
+
+
+@app.get("/spline_points")
+def spline_points(
+    csv_file: str = Query(..., description="CSV filename from /upload_kolam"),
+    samples: int = Query(1000, ge=10, le=50000),
+    smooth: float = Query(0.0, ge=0.0)
+):
+    """Return sampled points along the spline as CSV (x,y)."""
+    csv_path = os.path.join(STATIC_DIR, csv_file)
+    if not os.path.exists(csv_path):
+        return JSONResponse({"error": "CSV file not found"}, status_code=404)
+
+    strokes = load_all_points(csv_path)
+    if not strokes:
+        return JSONResponse({"error": "No strokes found in CSV"}, status_code=400)
+    strokes = normalize_strokes(strokes)
+    P = np.vstack(strokes)
+    diff = np.diff(P, axis=0)
+    keep = np.ones(len(P), dtype=bool)
+    keep[1:] = (np.linalg.norm(diff, axis=1) > 1e-6)
+    P = P[keep]
+
+    d = np.r_[0.0, np.cumsum(np.linalg.norm(np.diff(P, axis=0), axis=1))]
+    if d[-1] == 0:
+        return JSONResponse({"error": "Degenerate path"}, status_code=400)
+    u = d / d[-1]
+
+    tck, _ = splprep([P[:, 0], P[:, 1]], u=u, s=smooth)
+    u_new = np.linspace(0, 1, samples)
+    x_new, y_new = splev(u_new, tck)
+    C = np.column_stack([x_new, y_new])
+
+    # Build CSV bytes
+    lines = ["x,y"] + [f"{p[0]},{p[1]}" for p in C]
+    data = "\n".join(lines).encode()
+    return Response(content=data, media_type="text/csv", headers={
+        "Content-Disposition": "attachment; filename=kolam_points.csv"
+    })
+
 
 # ---------------- Spline Curve Render -------------------
 
